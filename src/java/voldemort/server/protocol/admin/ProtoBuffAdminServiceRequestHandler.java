--- conflicted
+++ resolved
@@ -22,13 +22,16 @@
 import java.nio.ByteBuffer;
 import java.util.Iterator;
 import java.util.List;
+import java.util.concurrent.TimeUnit;
 import java.util.concurrent.atomic.AtomicInteger;
 
 import org.apache.log4j.Logger;
 
 import voldemort.VoldemortException;
+import voldemort.client.ClientConfig;
 import voldemort.client.protocol.VoldemortFilter;
 import voldemort.client.protocol.admin.AdminClient;
+import voldemort.client.protocol.admin.ProtoBuffAdminClientRequestFormat;
 import voldemort.client.protocol.admin.filter.DefaultVoldemortFilter;
 import voldemort.client.protocol.pb.ProtoUtils;
 import voldemort.client.protocol.pb.VAdminProto;
@@ -37,6 +40,7 @@
 import voldemort.cluster.Node;
 import voldemort.routing.RoutingStrategy;
 import voldemort.server.StoreRepository;
+import voldemort.server.VoldemortConfig;
 import voldemort.server.protocol.RequestHandler;
 import voldemort.store.ErrorCodeMapper;
 import voldemort.store.StorageEngine;
@@ -60,12 +64,12 @@
 public class ProtoBuffAdminServiceRequestHandler implements RequestHandler {
 
     private final static Logger logger = Logger.getLogger(ProtoBuffAdminServiceRequestHandler.class);
+
     private final ErrorCodeMapper errorCodeMapper;
     private final MetadataStore metadataStore;
     private final StoreRepository storeRepository;
     private final NetworkClassLoader networkClassLoader;
-    private final int streamMaxBytesReadPerSec;
-    private final int streamMaxBytesWritesPerSec;
+    private final VoldemortConfig voldemortConfig;
     private final AsyncOperationRunner asyncRunner;
 
     private final static int ASYNC_REQUEST_THREADS = 8;
@@ -76,13 +80,11 @@
     public ProtoBuffAdminServiceRequestHandler(ErrorCodeMapper errorCodeMapper,
                                                StoreRepository storeRepository,
                                                MetadataStore metadataStore,
-                                               int streamMaxBytesReadPerSec,
-                                               int streamMaxBytesWritesPerSec) {
+                                               VoldemortConfig voldemortConfig) {
         this.errorCodeMapper = errorCodeMapper;
         this.metadataStore = metadataStore;
         this.storeRepository = storeRepository;
-        this.streamMaxBytesReadPerSec = streamMaxBytesReadPerSec;
-        this.streamMaxBytesWritesPerSec = streamMaxBytesWritesPerSec;
+        this.voldemortConfig = voldemortConfig;
         this.networkClassLoader = new NetworkClassLoader(Thread.currentThread()
                                                                .getContextClassLoader());
         this.asyncRunner = new AsyncOperationRunner(ASYNC_REQUEST_THREADS, ASYNC_REQUEST_CACHE_SIZE);
@@ -118,7 +120,8 @@
                                         handleFetchAndUpdate(request.getInitiateFetchAndUpdate()));
                 break;
             case ASYNC_OPERATION_STATUS:
-                ProtoUtils.writeMessage(outputStream, handleAsyncStatus(request.getAsyncOperationStatus()));
+                ProtoUtils.writeMessage(outputStream,
+                                        handleAsyncStatus(request.getAsyncOperationStatus()));
                 break;
             default:
                 throw new VoldemortException("Unkown operation " + request.getType());
@@ -132,7 +135,7 @@
             String storeName = request.getStore();
             StorageEngine<ByteArray, byte[]> storageEngine = getStorageEngine(storeName);
             RoutingStrategy routingStrategy = metadataStore.getRoutingStrategy(storageEngine.getName());
-            EventThrottler throttler = new EventThrottler(streamMaxBytesReadPerSec);
+            EventThrottler throttler = new EventThrottler(voldemortConfig.getStreamMaxReadBytesPerSec());
             List<Integer> partitionList = request.getPartitionsList();
             VoldemortFilter filter = (request.hasFilter()) ? getFilterFromRequest(request.getFilter())
                                                           : new DefaultVoldemortFilter();
@@ -193,7 +196,7 @@
             VoldemortFilter filter = (request.hasFilter()) ? getFilterFromRequest(request.getFilter())
                                                           : new DefaultVoldemortFilter();
 
-            EventThrottler throttler = new EventThrottler(streamMaxBytesWritesPerSec);
+            EventThrottler throttler = new EventThrottler(voldemortConfig.getStreamMaxWriteBytesPerSec());
             while(continueReading) {
                 VAdminProto.PartitionEntry partitionEntry = request.getPartitionEntry();
                 ByteArray key = ProtoUtils.decodeBytes(partitionEntry.getKey());
@@ -235,75 +238,59 @@
         return requestIdBuilder.toString();
     }
 
-<<<<<<< HEAD
-    public VAdminProto.InitiateFetchAndUpdateResponse handleFetchAndUpdate(VAdminProto.InitiateFetchAndUpdateRequest request) {
-=======
-    public VAdminProto.AsyncOperationStatusResponse
-    handleFetchAndUpdate(VAdminProto.InitiateFetchAndUpdateRequest request) {
->>>>>>> 1f412ce8
+    public VAdminProto.AsyncOperationStatusResponse handleFetchAndUpdate(VAdminProto.InitiateFetchAndUpdateRequest request) {
         final int nodeId = request.getNodeId();
         Cluster cluster = metadataStore.getCluster();
         Node remoteNode = cluster.getNodeById(nodeId);
         String adminUrl = remoteNode.getSocketUrl().toString();
 
         final List<Integer> partitions = request.getPartitionsList();
-
         final VoldemortFilter filter = request.hasFilter() ? getFilterFromRequest(request.getFilter())
                                                           : new DefaultVoldemortFilter();
         final String storeName = request.getStore();
 
-<<<<<<< HEAD
-        String requestId = "fetchAndUpdate" + requestToId(storeName, nodeId, partitions);
-        VAdminProto.InitiateFetchAndUpdateResponse.Builder response = VAdminProto.InitiateFetchAndUpdateResponse.newBuilder()
-                                                                                                                .setRequestId(requestId);
-
-        try {
-            asyncRunner.startRequest(requestId, new AsyncOperation() {
-
-                public void run() {
-                    setStatus("Started");
-                    StorageEngine<ByteArray, byte[]> storageEngine = getStorageEngine(storeName);
-
-                    // TODO bbansal : fix me this should be shared.
-                    AdminClient adminClient = null;
-
-                    Iterator<Pair<ByteArray, Versioned<byte[]>>> entriesIterator = adminClient.fetchPartitionEntries(nodeId,
-                                                                                                                     storeName,
-                                                                                                                     partitions,
-                                                                                                                     filter);
-                    setStatus("Initated fetchPartitionEntries");
-=======
         int requestId = lastOperationId.getAndIncrement();
         VAdminProto.AsyncOperationStatusResponse.Builder response = VAdminProto.AsyncOperationStatusResponse.newBuilder()
-                .setRequestId(requestId)
-                .setComplete(false)
-                .setDescription("Fetch and update")
-                .setStatus("started");
+                                                                                                            .setRequestId(requestId)
+                                                                                                            .setComplete(false)
+                                                                                                            .setDescription("Fetch and update")
+                                                                                                            .setStatus("started");
 
         try {
             asyncRunner.startRequest(requestId, new AsyncOperation(requestId, "Fetch and Update") {
+
                 public void apply() {
-                    StorageEngine<ByteArray, byte[]> storageEngine = getStorageEngine(storeName);
-                    AdminClient adminClient = adminClientFactory.getAdminClient();
-                    Iterator<Pair<ByteArray, Versioned<byte[]>>> entriesIterator =
-                            adminClient.fetchPartitionEntries(nodeId, storeName, partitions, filter);
-                    updateStatus("Initated fetchPartitionEntries");
->>>>>>> 1f412ce8
-                    EventThrottler throttler = new EventThrottler(streamMaxBytesWritesPerSec);
-                    for(long i = 0; entriesIterator.hasNext(); i++) {
-                        Pair<ByteArray, Versioned<byte[]>> entry = entriesIterator.next();
-                        storageEngine.put(entry.getFirst(), entry.getSecond());
-
-                        throttler.maybeThrottle(entrySize(entry));
-
-<<<<<<< HEAD
-                        if((i % 1000) == 0) {
-                            setStatus(i + " entries processed");
-=======
-                        if ((i % 1000) == 0) {
-                            updateStatus(i + " entries processed");
->>>>>>> 1f412ce8
+                    ClientConfig config = new ClientConfig();
+                    config.setMaxConnectionsPerNode(1);
+                    config.setMaxThreads(1);
+                    config.setConnectionTimeout(voldemortConfig.getAdminConnectionTimeout(),
+                                                TimeUnit.MILLISECONDS);
+                    config.setSocketTimeout(voldemortConfig.getAdminSocketTimeout(),
+                                            TimeUnit.MILLISECONDS);
+                    config.setSocketBufferSize(voldemortConfig.getAdminSocketBufferSize());
+
+                    AdminClient adminClient = new ProtoBuffAdminClientRequestFormat(metadataStore.getCluster(),
+                                                                                    config);
+                    try {
+                        StorageEngine<ByteArray, byte[]> storageEngine = getStorageEngine(storeName);
+                        Iterator<Pair<ByteArray, Versioned<byte[]>>> entriesIterator = adminClient.fetchPartitionEntries(nodeId,
+                                                                                                                         storeName,
+                                                                                                                         partitions,
+                                                                                                                         filter);
+                        updateStatus("Initated fetchPartitionEntries");
+                        EventThrottler throttler = new EventThrottler(voldemortConfig.getStreamMaxWriteBytesPerSec());
+                        for(long i = 0; entriesIterator.hasNext(); i++) {
+                            Pair<ByteArray, Versioned<byte[]>> entry = entriesIterator.next();
+                            storageEngine.put(entry.getFirst(), entry.getSecond());
+
+                            throttler.maybeThrottle(entrySize(entry));
+
+                            if((i % 1000) == 0) {
+                                updateStatus(i + " entries processed");
+                            }
                         }
+                    } finally {
+                        adminClient.close();
                     }
                 }
             });
@@ -324,12 +311,8 @@
             response.setDescription("description");
             response.setComplete(requestComplete);
             response.setStatus(requestStatus);
-<<<<<<< HEAD
-        } catch(VoldemortException e) {
-=======
             response.setRequestId(requestId);
-        } catch (VoldemortException e) {
->>>>>>> 1f412ce8
+        } catch(VoldemortException e) {
             response.setError(ProtoUtils.encodeError(errorCodeMapper, e));
         }
 
@@ -347,7 +330,7 @@
                                                           : new DefaultVoldemortFilter();
             RoutingStrategy routingStrategy = metadataStore.getRoutingStrategy(storageEngine.getName());
 
-            EventThrottler throttler = new EventThrottler(streamMaxBytesReadPerSec);
+            EventThrottler throttler = new EventThrottler(voldemortConfig.getStreamMaxReadBytesPerSec());
             ClosableIterator<Pair<ByteArray, Versioned<byte[]>>> iterator = storageEngine.entries();
             int deleteSuccess = 0;
 
