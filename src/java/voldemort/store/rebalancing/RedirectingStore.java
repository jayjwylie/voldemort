--- conflicted
+++ resolved
@@ -176,11 +176,7 @@
             failureDetector.recordSuccess(donorNode, System.currentTimeMillis() - start);
             return values;
         } catch(UnreachableStoreException e) {
-<<<<<<< HEAD
-            failureDetector.recordException(donorNode, e);
-=======
             failureDetector.recordException(donorNode, System.currentTimeMillis() - start, e);
->>>>>>> d366f146
             throw new ProxyUnreachableException("Failed to reach proxy node " + donorNode, e);
         }
     }
@@ -211,11 +207,7 @@
             failureDetector.recordSuccess(donorNode, System.currentTimeMillis() - start);
             return map;
         } catch(UnreachableStoreException e) {
-<<<<<<< HEAD
-            failureDetector.recordException(donorNode, e);
-=======
             failureDetector.recordException(donorNode, System.currentTimeMillis() - start, e);
->>>>>>> d366f146
             throw new ProxyUnreachableException("Failed to reach proxy node " + donorNode, e);
         }
     }
