/*
 * Copyright 2008-2010 LinkedIn, Inc
 * 
 * Licensed under the Apache License, Version 2.0 (the "License"); you may not
 * use this file except in compliance with the License. You may obtain a copy of
 * the License at
 * 
 * http://www.apache.org/licenses/LICENSE-2.0
 * 
 * Unless required by applicable law or agreed to in writing, software
 * distributed under the License is distributed on an "AS IS" BASIS, WITHOUT
 * WARRANTIES OR CONDITIONS OF ANY KIND, either express or implied. See the
 * License for the specific language governing permissions and limitations under
 * the License.
 */

package voldemort.client;

import java.io.BufferedInputStream;
import java.io.File;
import java.io.FileInputStream;
import java.io.IOException;
import java.io.InputStream;
import java.util.Arrays;
import java.util.List;
import java.util.Properties;
import java.util.concurrent.TimeUnit;

import org.apache.commons.io.IOUtils;

import voldemort.client.protocol.RequestFormatType;
import voldemort.cluster.Zone;
import voldemort.cluster.failuredetector.FailureDetectorConfig;
import voldemort.common.VoldemortOpCode;
import voldemort.serialization.DefaultSerializerFactory;
import voldemort.serialization.SerializerFactory;
import voldemort.utils.ConfigurationException;
import voldemort.utils.Props;
import voldemort.utils.ReflectUtils;
import voldemort.utils.Utils;

/**
 * A configuration object that holds configuration parameters for the client.
 * 
 * 
 */
public class ClientConfig {

    private volatile int maxConnectionsPerNode = 50;
    private volatile int maxTotalConnections = 500;
    private volatile int maxThreads = 5;
    private volatile int maxQueuedRequests = 50;
    private volatile long threadIdleMs = 100000;
    private volatile long connectionTimeoutMs = 500;
    private volatile long socketTimeoutMs = 5000;
    private volatile boolean socketKeepAlive = false;
    private volatile int selectors = 8;
    private volatile long routingTimeoutMs = 15000;
    private volatile TimeoutConfig timeoutConfig = new TimeoutConfig(routingTimeoutMs, false);
    private volatile int socketBufferSize = 64 * 1024;
    private volatile SerializerFactory serializerFactory = new DefaultSerializerFactory();
    private volatile List<String> bootstrapUrls = null;
    private volatile RequestFormatType requestFormatType = RequestFormatType.VOLDEMORT_V1;
    private volatile RoutingTier routingTier = RoutingTier.CLIENT;
    private volatile boolean enableJmx = true;
    private volatile boolean enableLazy = true;

    private volatile boolean enablePipelineRoutedStore = true;
    private volatile int clientZoneId = Zone.DEFAULT_ZONE_ID;

    // Flag to control which store client to use. Default = Enhanced
    private volatile boolean useDefaultClient = false;

    private volatile String failureDetectorImplementation = FailureDetectorConfig.DEFAULT_IMPLEMENTATION_CLASS_NAME;
    private volatile long failureDetectorBannagePeriod = FailureDetectorConfig.DEFAULT_BANNAGE_PERIOD;
    private volatile int failureDetectorThreshold = FailureDetectorConfig.DEFAULT_THRESHOLD;
    private volatile int failureDetectorThresholdCountMinimum = FailureDetectorConfig.DEFAULT_THRESHOLD_COUNT_MINIMUM;
    private volatile long failureDetectorThresholdInterval = FailureDetectorConfig.DEFAULT_THRESHOLD_INTERVAL;
    private volatile long failureDetectorAsyncRecoveryInterval = FailureDetectorConfig.DEFAULT_ASYNC_RECOVERY_INTERVAL;
    private volatile List<String> failureDetectorCatastrophicErrorTypes = FailureDetectorConfig.DEFAULT_CATASTROPHIC_ERROR_TYPES;
    private long failureDetectorRequestLengthThreshold = socketTimeoutMs;

    private volatile int maxBootstrapRetries = 2;
    private volatile String clientContextName = "";

    /* 5 second check interval, in ms */
    private volatile long asyncCheckMetadataInterval = 5000;
    /* 12 hr refresh internval, in seconds */
    private volatile int clientRegistryRefreshInterval = 3600 * 12;
    private volatile int asyncJobThreadPoolSize = 2;

    public ClientConfig() {}

    /* Propery names for propery-based configuration */

    public static final String MAX_CONNECTIONS_PER_NODE_PROPERTY = "max_connections";
    public static final String MAX_TOTAL_CONNECTIONS_PROPERTY = "max_total_connections";
    public static final String MAX_THREADS_PROPERTY = "max_threads";
    public static final String MAX_QUEUED_REQUESTS_PROPERTY = "max_queued_requests";
    public static final String THREAD_IDLE_MS_PROPERTY = "thread_idle_ms";
    public static final String CONNECTION_TIMEOUT_MS_PROPERTY = "connection_timeout_ms";
    public static final String SOCKET_TIMEOUT_MS_PROPERTY = "socket_timeout_ms";
    public static final String SOCKET_KEEPALIVE_PROPERTY = "socket_keepalive";
    public static final String SELECTORS_PROPERTY = "selectors";
    public static final String ROUTING_TIMEOUT_MS_PROPERTY = "routing_timeout_ms";
    public static final String GETALL_ROUTING_TIMEOUT_MS_PROPERTY = "getall_routing_timeout_ms";
    public static final String PUT_ROUTING_TIMEOUT_MS_PROPERTY = "put_routing_timeout_ms";
    public static final String GET_ROUTING_TIMEOUT_MS_PROPERTY = "get_routing_timeout_ms";
    public static final String GET_VERSIONS_ROUTING_TIMEOUT_MS_PROPERTY = "getversions_routing_timeout_ms";
    public static final String DELETE_ROUTING_TIMEOUT_MS_PROPERTY = "delete_routing_timeout_ms";
    public static final String ALLOW_PARTIAL_GETALLS_PROPERTY = "allow_partial_getalls";
    public static final String NODE_BANNAGE_MS_PROPERTY = "node_bannage_ms";
    public static final String SOCKET_BUFFER_SIZE_PROPERTY = "socket_buffer_size";
    public static final String SERIALIZER_FACTORY_CLASS_PROPERTY = "serializer_factory_class";
    public static final String BOOTSTRAP_URLS_PROPERTY = "bootstrap_urls";
    public static final String REQUEST_FORMAT_PROPERTY = "request_format";
    public static final String ENABLE_JMX_PROPERTY = "enable_jmx";
    public static final String ENABLE_PIPELINE_ROUTED_STORE_PROPERTY = "enable_pipeline_routed_store";
    public static final String ENABLE_HINTED_HANDOFF_PROPERTY = "enable_hinted_handoff";
    public static final String ENABLE_LAZY_PROPERTY = "enable-lazy";
    public static final String CLIENT_ZONE_ID = "client_zone_id";
    public static final String FAILUREDETECTOR_IMPLEMENTATION_PROPERTY = "failuredetector_implementation";
    public static final String FAILUREDETECTOR_BANNAGE_PERIOD_PROPERTY = "failuredetector_bannage_period";
    public static final String FAILUREDETECTOR_THRESHOLD_PROPERTY = "failuredetector_threshold";
    public static final String FAILUREDETECTOR_THRESHOLD_INTERVAL_PROPERTY = "failuredetector_threshold_interval";
    public static final String FAILUREDETECTOR_THRESHOLD_COUNTMINIMUM_PROPERTY = "failuredetector_threshold_countminimum";
    public static final String FAILUREDETECTOR_ASYNCRECOVERY_INTERVAL_PROPERTY = "failuredetector_asyncscan_interval";
    public static final String FAILUREDETECTOR_CATASTROPHIC_ERROR_TYPES_PROPERTY = "failuredetector_catastrophic_error_types";
    public static final String FAILUREDETECTOR_REQUEST_LENGTH_THRESHOLD_PROPERTY = "failuredetector_request_length_threshold";
    public static final String MAX_BOOTSTRAP_RETRIES = "max_bootstrap_retries";
    public static final String CLIENT_CONTEXT_NAME = "voldemort_client_context";
    public static final String ASYNC_CHECK_METADATA_INTERVAL = "check_metadata_interval";
<<<<<<< HEAD
    private static final String USE_DEFAULT_CLIENT = "use_default_client";
=======
    public static final String CLIENT_REGISTRY_REFRESH_INTERVAL = "client_registry_refresh_interval";
    public static final String ASYNC_JOB_THREAD_POOL_SIZE = "async_job_thread_pool_size";
>>>>>>> e77ee0f0

    /**
     * Instantiate the client config using a properties file
     * 
     * @param propertyFile Properties file
     */
    public ClientConfig(File propertyFile) {
        Properties properties = new Properties();
        InputStream input = null;
        try {
            input = new BufferedInputStream(new FileInputStream(propertyFile.getAbsolutePath()));
            properties.load(input);
        } catch(IOException e) {
            throw new ConfigurationException(e);
        } finally {
            IOUtils.closeQuietly(input);
        }
        setProperties(properties);
    }

    /**
     * Initiate the client config from a set of properties. This is useful for
     * wiring from Spring or for externalizing client properties to a properties
     * file
     * 
     * @param properties The properties to use
     */
    public ClientConfig(Properties properties) {
        setProperties(properties);
    }

    private void setProperties(Properties properties) {
        Props props = new Props(properties);
        if(props.containsKey(MAX_CONNECTIONS_PER_NODE_PROPERTY))
            this.setMaxConnectionsPerNode(props.getInt(MAX_CONNECTIONS_PER_NODE_PROPERTY));

        if(props.containsKey(MAX_TOTAL_CONNECTIONS_PROPERTY))
            this.setMaxTotalConnections(props.getInt(MAX_TOTAL_CONNECTIONS_PROPERTY));

        if(props.containsKey(MAX_THREADS_PROPERTY))
            this.setMaxThreads(props.getInt(MAX_THREADS_PROPERTY));

        if(props.containsKey(MAX_QUEUED_REQUESTS_PROPERTY))
            this.setMaxQueuedRequests(props.getInt(MAX_QUEUED_REQUESTS_PROPERTY));

        if(props.containsKey(THREAD_IDLE_MS_PROPERTY))
            this.setThreadIdleTime(props.getLong(THREAD_IDLE_MS_PROPERTY), TimeUnit.MILLISECONDS);

        if(props.containsKey(CONNECTION_TIMEOUT_MS_PROPERTY))
            this.setConnectionTimeout(props.getInt(CONNECTION_TIMEOUT_MS_PROPERTY),
                                      TimeUnit.MILLISECONDS);

        if(props.containsKey(SOCKET_TIMEOUT_MS_PROPERTY))
            this.setSocketTimeout(props.getInt(SOCKET_TIMEOUT_MS_PROPERTY), TimeUnit.MILLISECONDS);

        if(props.containsKey(SOCKET_KEEPALIVE_PROPERTY))
            this.setSocketKeepAlive(props.getBoolean(SOCKET_KEEPALIVE_PROPERTY));

        if(props.containsKey(SELECTORS_PROPERTY))
            this.setSelectors(props.getInt(SELECTORS_PROPERTY));

        if(props.containsKey(ROUTING_TIMEOUT_MS_PROPERTY))
            this.setRoutingTimeout(props.getInt(ROUTING_TIMEOUT_MS_PROPERTY), TimeUnit.MILLISECONDS);

        // By default, make all the timeouts equal to routing timeout
        timeoutConfig = new TimeoutConfig(routingTimeoutMs, false);

        if(props.containsKey(GETALL_ROUTING_TIMEOUT_MS_PROPERTY))
            timeoutConfig.setOperationTimeout(VoldemortOpCode.GET_ALL_OP_CODE,
                                              props.getInt(GETALL_ROUTING_TIMEOUT_MS_PROPERTY));

        if(props.containsKey(GET_ROUTING_TIMEOUT_MS_PROPERTY))
            timeoutConfig.setOperationTimeout(VoldemortOpCode.GET_OP_CODE,
                                              props.getInt(GET_ROUTING_TIMEOUT_MS_PROPERTY));

        if(props.containsKey(PUT_ROUTING_TIMEOUT_MS_PROPERTY)) {
            long putTimeoutMs = props.getInt(PUT_ROUTING_TIMEOUT_MS_PROPERTY);
            timeoutConfig.setOperationTimeout(VoldemortOpCode.PUT_OP_CODE, putTimeoutMs);
            // By default, use the same thing for getVersions() also
            timeoutConfig.setOperationTimeout(VoldemortOpCode.GET_VERSION_OP_CODE, putTimeoutMs);
        }

        // of course, if someone overrides it, we will respect that
        if(props.containsKey(GET_VERSIONS_ROUTING_TIMEOUT_MS_PROPERTY))
            timeoutConfig.setOperationTimeout(VoldemortOpCode.GET_VERSION_OP_CODE,
                                              props.getInt(GET_VERSIONS_ROUTING_TIMEOUT_MS_PROPERTY));

        if(props.containsKey(DELETE_ROUTING_TIMEOUT_MS_PROPERTY))
            timeoutConfig.setOperationTimeout(VoldemortOpCode.DELETE_OP_CODE,
                                              props.getInt(DELETE_ROUTING_TIMEOUT_MS_PROPERTY));

        if(props.containsKey(ALLOW_PARTIAL_GETALLS_PROPERTY))
            timeoutConfig.setPartialGetAllAllowed(props.getBoolean(ALLOW_PARTIAL_GETALLS_PROPERTY));

        if(props.containsKey(SOCKET_BUFFER_SIZE_PROPERTY))
            this.setSocketBufferSize(props.getInt(SOCKET_BUFFER_SIZE_PROPERTY));

        if(props.containsKey(SERIALIZER_FACTORY_CLASS_PROPERTY)) {
            Class<?> factoryClass = ReflectUtils.loadClass(props.getString(SERIALIZER_FACTORY_CLASS_PROPERTY));
            SerializerFactory factory = (SerializerFactory) ReflectUtils.callConstructor(factoryClass,
                                                                                         new Object[] {});
            this.setSerializerFactory(factory);
        }

        if(props.containsKey(BOOTSTRAP_URLS_PROPERTY))
            this.setBootstrapUrls(props.getList(BOOTSTRAP_URLS_PROPERTY));

        if(props.containsKey(REQUEST_FORMAT_PROPERTY))
            this.setRequestFormatType(RequestFormatType.fromCode(props.getString(REQUEST_FORMAT_PROPERTY)));

        if(props.containsKey(ENABLE_JMX_PROPERTY))
            this.setEnableJmx(props.getBoolean(ENABLE_JMX_PROPERTY));

        if(props.containsKey(ENABLE_LAZY_PROPERTY))
            this.setEnableLazy(props.getBoolean(ENABLE_LAZY_PROPERTY));

        if(props.containsKey(ENABLE_PIPELINE_ROUTED_STORE_PROPERTY))
            this.setEnablePipelineRoutedStore(props.getBoolean(ENABLE_PIPELINE_ROUTED_STORE_PROPERTY));

        if(props.containsKey(CLIENT_ZONE_ID))
            this.setClientZoneId(props.getInt(CLIENT_ZONE_ID));

        if(props.containsKey(USE_DEFAULT_CLIENT))
            this.enableDefaultClient(props.getBoolean(USE_DEFAULT_CLIENT));

        if(props.containsKey(FAILUREDETECTOR_IMPLEMENTATION_PROPERTY))
            this.setFailureDetectorImplementation(props.getString(FAILUREDETECTOR_IMPLEMENTATION_PROPERTY));

        // We're changing the property from "node_bannage_ms" to
        // "failuredetector_bannage_period" so if we have the old one, migrate
        // it over.
        if(props.containsKey(NODE_BANNAGE_MS_PROPERTY)
           && !props.containsKey(FAILUREDETECTOR_BANNAGE_PERIOD_PROPERTY)) {
            props.put(FAILUREDETECTOR_BANNAGE_PERIOD_PROPERTY, props.get(NODE_BANNAGE_MS_PROPERTY));
        }

        if(props.containsKey(FAILUREDETECTOR_BANNAGE_PERIOD_PROPERTY))
            this.setFailureDetectorBannagePeriod(props.getLong(FAILUREDETECTOR_BANNAGE_PERIOD_PROPERTY));

        if(props.containsKey(FAILUREDETECTOR_THRESHOLD_PROPERTY))
            this.setFailureDetectorThreshold(props.getInt(FAILUREDETECTOR_THRESHOLD_PROPERTY));

        if(props.containsKey(FAILUREDETECTOR_THRESHOLD_COUNTMINIMUM_PROPERTY))
            this.setFailureDetectorThresholdCountMinimum(props.getInt(FAILUREDETECTOR_THRESHOLD_COUNTMINIMUM_PROPERTY));

        if(props.containsKey(FAILUREDETECTOR_THRESHOLD_INTERVAL_PROPERTY))
            this.setFailureDetectorThresholdInterval(props.getLong(FAILUREDETECTOR_THRESHOLD_INTERVAL_PROPERTY));

        if(props.containsKey(FAILUREDETECTOR_ASYNCRECOVERY_INTERVAL_PROPERTY))
            this.setFailureDetectorAsyncRecoveryInterval(props.getLong(FAILUREDETECTOR_ASYNCRECOVERY_INTERVAL_PROPERTY));

        if(props.containsKey(FAILUREDETECTOR_CATASTROPHIC_ERROR_TYPES_PROPERTY))
            this.setFailureDetectorCatastrophicErrorTypes(props.getList(FAILUREDETECTOR_CATASTROPHIC_ERROR_TYPES_PROPERTY));

        if(props.containsKey(FAILUREDETECTOR_REQUEST_LENGTH_THRESHOLD_PROPERTY))
            this.setFailureDetectorRequestLengthThreshold(props.getLong(FAILUREDETECTOR_REQUEST_LENGTH_THRESHOLD_PROPERTY));
        else
            this.setFailureDetectorRequestLengthThreshold(getSocketTimeout(TimeUnit.MILLISECONDS));

        if(props.containsKey(MAX_BOOTSTRAP_RETRIES))
            this.setMaxBootstrapRetries(props.getInt(MAX_BOOTSTRAP_RETRIES));

        if(props.containsKey(CLIENT_CONTEXT_NAME)) {
            this.setClientContextName(props.getString(CLIENT_CONTEXT_NAME));
        }

        if(props.containsKey(ASYNC_CHECK_METADATA_INTERVAL)) {
<<<<<<< HEAD
            this.setAsyncMetadataRefreshInMs(props.getLong(ASYNC_CHECK_METADATA_INTERVAL, 5000));
=======
            this.setAsyncCheckMetadataInterval(props.getLong(ASYNC_CHECK_METADATA_INTERVAL));
        }

        if(props.containsKey(CLIENT_REGISTRY_REFRESH_INTERVAL)) {
            this.setClientRegistryRefreshInterval(props.getInt(CLIENT_REGISTRY_REFRESH_INTERVAL));
        }

        if(props.containsKey(ASYNC_JOB_THREAD_POOL_SIZE)) {
            this.setClientRegistryRefreshInterval(props.getInt(ASYNC_JOB_THREAD_POOL_SIZE));
>>>>>>> e77ee0f0
        }
    }

    public int getMaxConnectionsPerNode() {
        return maxConnectionsPerNode;
    }

    /**
     * Set the maximum number of connection allowed to each voldemort node
     * 
     * @param maxConnectionsPerNode The maximum number of connections
     */
    public ClientConfig setMaxConnectionsPerNode(int maxConnectionsPerNode) {
        if(maxConnectionsPerNode <= 0)
            throw new IllegalArgumentException("Value must be greater than zero.");
        this.maxConnectionsPerNode = maxConnectionsPerNode;
        return this;
    }

    public int getMaxTotalConnections() {
        return maxTotalConnections;
    }

    /**
     * Set the maximum number of connections allowed to all voldemort nodes
     * 
     * @param maxTotalConnections The maximum total number of connections
     */
    public ClientConfig setMaxTotalConnections(int maxTotalConnections) {
        if(maxTotalConnections <= 0)
            throw new IllegalArgumentException("Value must be greater than zero.");
        this.maxTotalConnections = maxTotalConnections;
        return this;
    }

    public int getSocketTimeout(TimeUnit unit) {
        return toInt(unit.convert(socketTimeoutMs, TimeUnit.MILLISECONDS));
    }

    /**
     * Set the SO_TIMEOUT for the socket if using HTTP or socket based network
     * communication. This is the maximum amount of time the socket will block
     * waiting for network activity.
     * 
     * @param socketTimeout The socket timeout
     * @param unit The time unit of the timeout value
     */
    public ClientConfig setSocketTimeout(int socketTimeout, TimeUnit unit) {
        this.socketTimeoutMs = unit.toMillis(socketTimeout);
        return this;
    }

    public boolean getSocketKeepAlive() {
        return socketKeepAlive;
    }

    public ClientConfig setSocketKeepAlive(boolean socketKeepAlive) {
        this.socketKeepAlive = socketKeepAlive;
        return this;
    }

    public int getSelectors() {
        return selectors;
    }

    public ClientConfig setSelectors(int selectors) {
        this.selectors = selectors;
        return this;
    }

    public int getRoutingTimeout(TimeUnit unit) {
        return toInt(unit.convert(routingTimeoutMs, TimeUnit.MILLISECONDS));
    }

    /**
     * Set the timeout for all blocking operations to complete on all nodes. The
     * number of blocking operations can be configured using the preferred-reads
     * and preferred-writes configuration for the store.
     * 
     * @param routingTimeout The timeout for all operations to complete.
     * @param unit The time unit of the timeout value
     */
    public ClientConfig setRoutingTimeout(int routingTimeout, TimeUnit unit) {
        this.routingTimeoutMs = unit.toMillis(routingTimeout);
        return this;
    }

    /**
     * Set the timeout configuration for the voldemort operations
     * 
     * @param tConfig
     * @return
     */
    public ClientConfig setTimeoutConfig(TimeoutConfig tConfig) {
        this.timeoutConfig = tConfig;
        return this;
    }

    /**
     * Get the timeouts for voldemort operations
     * 
     * @return
     */
    public TimeoutConfig getTimeoutConfig() {
        return timeoutConfig;
    }

    /**
     * @deprecated Use {@link #getFailureDetectorBannagePeriod()} instead
     */
    @Deprecated
    public int getNodeBannagePeriod(TimeUnit unit) {
        return toInt(unit.convert(failureDetectorBannagePeriod, TimeUnit.MILLISECONDS));
    }

    /**
     * The period of time to ban a node that gives an error on an operation.
     * 
     * @param nodeBannagePeriod The period of time to ban the node
     * @param unit The time unit of the given value
     * 
     * @deprecated Use {@link #setFailureDetectorBannagePeriod(long)} instead
     */
    @Deprecated
    public ClientConfig setNodeBannagePeriod(int nodeBannagePeriod, TimeUnit unit) {
        this.failureDetectorBannagePeriod = unit.toMillis(nodeBannagePeriod);
        return this;
    }

    public int getConnectionTimeout(TimeUnit unit) {
        return (int) Math.min(unit.convert(connectionTimeoutMs, TimeUnit.MILLISECONDS),
                              Integer.MAX_VALUE);
    }

    /**
     * Set the maximum allowable time to block waiting for a free connection
     * 
     * @param connectionTimeout The connection timeout
     * @param unit The time unit of the given value
     */
    public ClientConfig setConnectionTimeout(int connectionTimeout, TimeUnit unit) {
        this.connectionTimeoutMs = unit.toMillis(connectionTimeout);
        return this;
    }

    public int getThreadIdleTime(TimeUnit unit) {
        return toInt(unit.convert(threadIdleMs, TimeUnit.MILLISECONDS));
    }

    /**
     * The amount of time to keep an idle client thread alive
     * 
     * @param threadIdleTime
     */
    public ClientConfig setThreadIdleTime(long threadIdleTime, TimeUnit unit) {
        this.threadIdleMs = unit.toMillis(threadIdleTime);
        return this;
    }

    public int getMaxQueuedRequests() {
        return maxQueuedRequests;
    }

    /**
     * Set the maximum number of queued node operations before client actions
     * will be blocked
     * 
     * @param maxQueuedRequests The maximum number of queued requests
     */
    public ClientConfig setMaxQueuedRequests(int maxQueuedRequests) {
        this.maxQueuedRequests = maxQueuedRequests;
        return this;
    }

    public int getSocketBufferSize() {
        return socketBufferSize;
    }

    /**
     * Set the size of the socket buffer to use for both socket reads and socket
     * writes
     * 
     * @param socketBufferSize The size of the socket buffer in bytes
     */
    public ClientConfig setSocketBufferSize(int socketBufferSize) {
        this.socketBufferSize = socketBufferSize;
        return this;
    }

    public SerializerFactory getSerializerFactory() {
        return serializerFactory;
    }

    /**
     * Set the SerializerFactory used to serialize and deserialize values
     */
    public ClientConfig setSerializerFactory(SerializerFactory serializerFactory) {
        this.serializerFactory = Utils.notNull(serializerFactory);
        return this;
    }

    public String[] getBootstrapUrls() {
        if(this.bootstrapUrls == null)
            throw new IllegalStateException("No bootstrap urls have been set.");
        return this.bootstrapUrls.toArray(new String[this.bootstrapUrls.size()]);
    }

    /**
     * Set the bootstrap urls from which to attempt a connection
     * 
     * @param bootstrapUrls The urls to bootstrap from
     */
    public ClientConfig setBootstrapUrls(List<String> bootstrapUrls) {
        this.bootstrapUrls = Utils.notNull(bootstrapUrls);
        if(this.bootstrapUrls.size() <= 0)
            throw new IllegalArgumentException("Must provide at least one bootstrap URL.");
        return this;
    }

    /**
     * Set the bootstrap urls from which to attempt a connection
     * 
     * @param bootstrapUrls The urls to bootstrap from
     */
    public ClientConfig setBootstrapUrls(String... bootstrapUrls) {
        this.bootstrapUrls = Arrays.asList(Utils.notNull(bootstrapUrls));
        if(this.bootstrapUrls.size() <= 0)
            throw new IllegalArgumentException("Must provide at least one bootstrap URL.");
        return this;
    }

    public RequestFormatType getRequestFormatType() {
        return requestFormatType;
    }

    /**
     * Set the request format type used for network communications (for example
     * protocol buffers)
     * 
     * @param requestFormatType The type of the network protocol
     */
    public ClientConfig setRequestFormatType(RequestFormatType requestFormatType) {
        this.requestFormatType = Utils.notNull(requestFormatType);
        return this;
    }

    public RoutingTier getRoutingTier() {
        return routingTier;
    }

    /**
     * Set the tier at which routing occurs. Client-side routing occurs on the
     * client, and server-side routing on the server. This is not yet used, as
     * the java client only supports client-side routing.
     * 
     * @param routingTier The routing tier to use for routing requests
     */
    public ClientConfig setRoutingTier(RoutingTier routingTier) {
        this.routingTier = Utils.notNull(routingTier);
        return this;
    }

    public int getMaxThreads() {
        return maxThreads;
    }

    /**
     * Set the maximum number of client threads
     * 
     * @param maxThreads The maximum number of client threads
     */
    public ClientConfig setMaxThreads(int maxThreads) {
        this.maxThreads = maxThreads;
        return this;
    }

    public int toInt(long l) {
        return (int) Math.min(l, Integer.MAX_VALUE);
    }

    public boolean isJmxEnabled() {
        return this.enableJmx;
    }

    /**
     * Enable JMX monitoring of the clients?
     * 
     * @param enableJmx If true JMX monitoring of the clients will be enabled
     */
    public ClientConfig setEnableJmx(boolean enableJmx) {
        this.enableJmx = enableJmx;
        return this;
    }

    public boolean isLazyEnabled() {
        return this.enableLazy;
    }

    /**
     * Enable lazy initialization of clients?
     * 
     * @param enableLazy If true clients will be lazily initialized
     */
    public ClientConfig setEnableLazy(boolean enableLazy) {
        this.enableLazy = enableLazy;
        return this;
    }

    public ClientConfig setClientZoneId(int clientZoneId) {
        this.clientZoneId = clientZoneId;
        return this;
    }

    public int getClientZoneId() {
        return this.clientZoneId;
    }

    public void enableDefaultClient(boolean enableDefault) {
        this.useDefaultClient = enableDefault;
    }

    public boolean isDefaultClientEnabled() {
        return this.useDefaultClient;
    }

    public boolean isPipelineRoutedStoreEnabled() {
        return enablePipelineRoutedStore;
    }

    public ClientConfig setEnablePipelineRoutedStore(boolean enablePipelineRoutedStore) {
        this.enablePipelineRoutedStore = enablePipelineRoutedStore;
        return this;
    }

    public String getFailureDetectorImplementation() {
        return failureDetectorImplementation;
    }

    public ClientConfig setFailureDetectorImplementation(String failureDetectorImplementation) {
        this.failureDetectorImplementation = failureDetectorImplementation;
        return this;
    }

    public long getFailureDetectorBannagePeriod() {
        return failureDetectorBannagePeriod;
    }

    public ClientConfig setFailureDetectorBannagePeriod(long failureDetectorBannagePeriod) {
        this.failureDetectorBannagePeriod = failureDetectorBannagePeriod;
        return this;
    }

    public int getFailureDetectorThreshold() {
        return failureDetectorThreshold;
    }

    public ClientConfig setFailureDetectorThreshold(int failureDetectorThreshold) {
        this.failureDetectorThreshold = failureDetectorThreshold;
        return this;
    }

    public int getFailureDetectorThresholdCountMinimum() {
        return failureDetectorThresholdCountMinimum;
    }

    public ClientConfig setFailureDetectorThresholdCountMinimum(int failureDetectorThresholdCountMinimum) {
        this.failureDetectorThresholdCountMinimum = failureDetectorThresholdCountMinimum;
        return this;
    }

    public long getFailureDetectorThresholdInterval() {
        return failureDetectorThresholdInterval;
    }

    public ClientConfig setFailureDetectorThresholdInterval(long failureDetectorThresholdInterval) {
        this.failureDetectorThresholdInterval = failureDetectorThresholdInterval;
        return this;
    }

    public long getFailureDetectorAsyncRecoveryInterval() {
        return failureDetectorAsyncRecoveryInterval;
    }

    public ClientConfig setFailureDetectorAsyncRecoveryInterval(long failureDetectorAsyncRecoveryInterval) {
        this.failureDetectorAsyncRecoveryInterval = failureDetectorAsyncRecoveryInterval;
        return this;
    }

    public List<String> getFailureDetectorCatastrophicErrorTypes() {
        return failureDetectorCatastrophicErrorTypes;
    }

    public ClientConfig setFailureDetectorCatastrophicErrorTypes(List<String> failureDetectorCatastrophicErrorTypes) {
        this.failureDetectorCatastrophicErrorTypes = failureDetectorCatastrophicErrorTypes;
        return this;
    }

    public long getFailureDetectorRequestLengthThreshold() {
        return failureDetectorRequestLengthThreshold;
    }

    public ClientConfig setFailureDetectorRequestLengthThreshold(long failureDetectorRequestLengthThreshold) {
        this.failureDetectorRequestLengthThreshold = failureDetectorRequestLengthThreshold;
        return this;
    }

    public int getMaxBootstrapRetries() {
        return maxBootstrapRetries;
    }

    /**
     * If we are unable to bootstrap, how many times should we re-try?
     * 
     * @param maxBootstrapRetries Maximum times to retry bootstrapping (must be
     *        >= 1)
     * @throws IllegalArgumentException If maxBootstrapRetries < 1
     */
    public ClientConfig setMaxBootstrapRetries(int maxBootstrapRetries) {
        if(maxBootstrapRetries < 1)
            throw new IllegalArgumentException("maxBootstrapRetries should be >= 1");

        this.maxBootstrapRetries = maxBootstrapRetries;
        return this;
    }

    public String getClientContextName() {
        return clientContextName;
    }

    /**
     * Set the client context name
     * 
     * @param clientContextName The name of client context
     */
    public ClientConfig setClientContextName(String clientContextName) {
        this.clientContextName = clientContextName;
        return this;
    }

    public long getAsyncMetadataRefreshInMs() {
        return asyncCheckMetadataInterval;
    }

<<<<<<< HEAD
    public ClientConfig setAsyncMetadataRefreshInMs(long asyncCheckMetadataInterval) {
=======
    /**
     * Set the interval on which client checks for metadata change on servers
     * 
     * @param asyncCheckMetadataInterval The metadata change interval
     */
    public ClientConfig setAsyncCheckMetadataInterval(long asyncCheckMetadataInterval) {
>>>>>>> e77ee0f0
        this.asyncCheckMetadataInterval = asyncCheckMetadataInterval;
        return this;
    }

    public int getClientRegistryUpdateInSecs() {
        return this.clientRegistryRefreshInterval;
    }

<<<<<<< HEAD
    public ClientConfig setClientRegistryUpdateInSecs(int clientRegistryRefrshInterval) {
=======
    /**
     * Set the interval on which client refreshes its corresponding entry of the
     * client registry on the servers
     * 
     * @param clientRegistryRefreshInterval The refresh interval in seconds
     */
    public ClientConfig setClientRegistryRefreshInterval(int clientRegistryRefrshInterval) {
>>>>>>> e77ee0f0
        this.clientRegistryRefreshInterval = clientRegistryRefrshInterval;
        return this;
    }

    public int getAsyncJobThreadPoolSize() {
        return asyncJobThreadPoolSize;
    }

    /**
     * Set the # of threads for the async. job thread pool
     * 
     * @param asyncJobThreadPoolSize The max # of threads in the async job
     */
    public ClientConfig setAsyncJobThreadPoolSize(int asyncJobThreadPoolSize) {
        this.asyncJobThreadPoolSize = asyncJobThreadPoolSize;
        return this;
    }
}<|MERGE_RESOLUTION|>--- conflicted
+++ resolved
@@ -130,12 +130,9 @@
     public static final String MAX_BOOTSTRAP_RETRIES = "max_bootstrap_retries";
     public static final String CLIENT_CONTEXT_NAME = "voldemort_client_context";
     public static final String ASYNC_CHECK_METADATA_INTERVAL = "check_metadata_interval";
-<<<<<<< HEAD
     private static final String USE_DEFAULT_CLIENT = "use_default_client";
-=======
     public static final String CLIENT_REGISTRY_REFRESH_INTERVAL = "client_registry_refresh_interval";
     public static final String ASYNC_JOB_THREAD_POOL_SIZE = "async_job_thread_pool_size";
->>>>>>> e77ee0f0
 
     /**
      * Instantiate the client config using a properties file
@@ -303,19 +300,15 @@
         }
 
         if(props.containsKey(ASYNC_CHECK_METADATA_INTERVAL)) {
-<<<<<<< HEAD
-            this.setAsyncMetadataRefreshInMs(props.getLong(ASYNC_CHECK_METADATA_INTERVAL, 5000));
-=======
-            this.setAsyncCheckMetadataInterval(props.getLong(ASYNC_CHECK_METADATA_INTERVAL));
+            this.setAsyncMetadataRefreshInMs(props.getLong(ASYNC_CHECK_METADATA_INTERVAL));
         }
 
         if(props.containsKey(CLIENT_REGISTRY_REFRESH_INTERVAL)) {
-            this.setClientRegistryRefreshInterval(props.getInt(CLIENT_REGISTRY_REFRESH_INTERVAL));
+            this.setClientRegistryUpdateInSecs(props.getInt(CLIENT_REGISTRY_REFRESH_INTERVAL));
         }
 
         if(props.containsKey(ASYNC_JOB_THREAD_POOL_SIZE)) {
-            this.setClientRegistryRefreshInterval(props.getInt(ASYNC_JOB_THREAD_POOL_SIZE));
->>>>>>> e77ee0f0
+            this.setAsyncJobThreadPoolSize(props.getInt(ASYNC_JOB_THREAD_POOL_SIZE));
         }
     }
 
@@ -759,16 +752,13 @@
         return asyncCheckMetadataInterval;
     }
 
-<<<<<<< HEAD
+    /**
+     * Set the interval on which client checks for metadata change on servers
+     * 
+     * @param asyncCheckMetadataInterval The metadata change interval
+     */
     public ClientConfig setAsyncMetadataRefreshInMs(long asyncCheckMetadataInterval) {
-=======
-    /**
-     * Set the interval on which client checks for metadata change on servers
-     * 
-     * @param asyncCheckMetadataInterval The metadata change interval
-     */
-    public ClientConfig setAsyncCheckMetadataInterval(long asyncCheckMetadataInterval) {
->>>>>>> e77ee0f0
+
         this.asyncCheckMetadataInterval = asyncCheckMetadataInterval;
         return this;
     }
@@ -777,17 +767,13 @@
         return this.clientRegistryRefreshInterval;
     }
 
-<<<<<<< HEAD
-    public ClientConfig setClientRegistryUpdateInSecs(int clientRegistryRefrshInterval) {
-=======
     /**
      * Set the interval on which client refreshes its corresponding entry of the
      * client registry on the servers
      * 
      * @param clientRegistryRefreshInterval The refresh interval in seconds
      */
-    public ClientConfig setClientRegistryRefreshInterval(int clientRegistryRefrshInterval) {
->>>>>>> e77ee0f0
+    public ClientConfig setClientRegistryUpdateInSecs(int clientRegistryRefrshInterval) {
         this.clientRegistryRefreshInterval = clientRegistryRefrshInterval;
         return this;
     }
