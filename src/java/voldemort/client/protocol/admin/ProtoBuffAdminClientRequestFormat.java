--- conflicted
+++ resolved
@@ -22,10 +22,12 @@
 import java.net.Socket;
 import java.util.Iterator;
 import java.util.List;
+import java.util.concurrent.TimeUnit;
 
 import org.apache.log4j.Logger;
 
 import voldemort.VoldemortException;
+import voldemort.client.ClientConfig;
 import voldemort.client.protocol.RequestFormatType;
 import voldemort.client.protocol.VoldemortFilter;
 import voldemort.client.protocol.pb.ProtoUtils;
@@ -61,20 +63,27 @@
     private final SocketPool pool;
     private final NetworkClassLoader networkClassLoader;
 
-    public ProtoBuffAdminClientRequestFormat(String bootstrapURL, SocketPool pool) {
+    public ProtoBuffAdminClientRequestFormat(String bootstrapURL, ClientConfig config) {
         super(bootstrapURL);
         this.errorMapper = new ErrorCodeMapper();
-        this.pool = pool;
+        this.pool = createSocketPool(config);
         this.networkClassLoader = new NetworkClassLoader(Thread.currentThread()
                                                                .getContextClassLoader());
     }
 
-    public ProtoBuffAdminClientRequestFormat(Cluster cluster, SocketPool pool) {
+    public ProtoBuffAdminClientRequestFormat(Cluster cluster, ClientConfig config) {
         super(cluster);
         this.errorMapper = new ErrorCodeMapper();
-        this.pool = pool;
+        this.pool = createSocketPool(config);
         this.networkClassLoader = new NetworkClassLoader(Thread.currentThread()
                                                                .getContextClassLoader());
+    }
+
+    private SocketPool createSocketPool(ClientConfig config) {
+        return new SocketPool(config.getMaxConnectionsPerNode(),
+                              config.getConnectionTimeout(TimeUnit.MILLISECONDS),
+                              config.getSocketTimeout(TimeUnit.MILLISECONDS),
+                              config.getSocketBufferSize());
     }
 
     protected <T extends Message.Builder> T sendAndReceive(int nodeId, Message message, T builder) {
@@ -259,6 +268,7 @@
      * @return
      * @throws VoldemortException
      */
+    @Override
     public Iterator<Pair<ByteArray, Versioned<byte[]>>> fetchPartitionEntries(int nodeId,
                                                                               String storeName,
                                                                               List<Integer> partitionList,
@@ -322,6 +332,7 @@
      * @param filter
      * @return
      */
+    @Override
     public Iterator<ByteArray> fetchPartitionKeys(int nodeId,
                                                   String storeName,
                                                   List<Integer> partitionList,
@@ -376,24 +387,15 @@
      * Pipe fetch from donorNode and update stealerNode in streaming mode.
      */
     @Override
-<<<<<<< HEAD
-    public void fetchAndUpdateStreams(int donorNodeId,
-                                      int stealerNodeId,
-                                      String storeName,
-                                      List<Integer> stealList,
-                                      VoldemortFilter filter) {
+    public int fetchAndUpdateStreams(int donorNodeId,
+                                     int stealerNodeId,
+                                     String storeName,
+                                     List<Integer> stealList,
+                                     VoldemortFilter filter) {
         VAdminProto.InitiateFetchAndUpdateRequest.Builder initiateFetchAndUpdateRequest = VAdminProto.InitiateFetchAndUpdateRequest.newBuilder()
                                                                                                                                    .setNodeId(donorNodeId)
                                                                                                                                    .addAllPartitions(stealList)
                                                                                                                                    .setStore(storeName);
-=======
-    public int fetchAndUpdateStreams(int donorNodeId, int stealerNodeId, String storeName, List<Integer> stealList, VoldemortFilter filter) {
-        VAdminProto.InitiateFetchAndUpdateRequest.Builder initiateFetchAndUpdateRequest =
-                VAdminProto.InitiateFetchAndUpdateRequest.newBuilder()
-                .setNodeId(donorNodeId)
-                .addAllPartitions(stealList)
-                .setStore(storeName);
->>>>>>> 1f412ce8
         try {
             if(filter != null) {
                 initiateFetchAndUpdateRequest.setFilter(encodeFilter(filter));
@@ -403,92 +405,42 @@
         }
 
         VAdminProto.VoldemortAdminRequest adminRequest = VAdminProto.VoldemortAdminRequest.newBuilder()
-<<<<<<< HEAD
                                                                                           .setInitiateFetchAndUpdate(initiateFetchAndUpdateRequest)
                                                                                           .setType(VAdminProto.AdminRequestType.INITIATE_FETCH_AND_UPDATE)
                                                                                           .build();
-        VAdminProto.InitiateFetchAndUpdateResponse.Builder response = sendAndReceive(stealerNodeId,
-                                                                                     adminRequest,
-                                                                                     VAdminProto.InitiateFetchAndUpdateResponse.newBuilder());
+        VAdminProto.AsyncOperationStatusResponse.Builder response = sendAndReceive(stealerNodeId,
+                                                                                   adminRequest,
+                                                                                   VAdminProto.AsyncOperationStatusResponse.newBuilder());
 
         if(response.hasError()) {
             throwException(response.getError());
         }
 
-        /**
-         * This uses exponential back off to wait for the request to finish on
-         * the stealer node TODO: make waiting optional, add configurable delay
-         * parameters, use DelayQueue
-         */
-        long delay = 250;
-        long maxDelay = 1000 * 60;
-        String requestId = response.getRequestId();
-        while(true) {
-            Pair<String, Boolean> status = getAsyncRequestStatus(stealerNodeId, requestId);
-            if(status.getSecond())
-                break;
-            if(delay < maxDelay)
-                delay *= 2;
-            try {
-                Thread.sleep(delay);
-            } catch(InterruptedException e) {
-                Thread.currentThread().interrupt();
-            }
-        }
-    }
-
-    @Override
-    public Pair<String, Boolean> getAsyncRequestStatus(int nodeId, String requestId) {
-        VAdminProto.AsyncStatusRequest asyncRequest = VAdminProto.AsyncStatusRequest.newBuilder()
-                                                                                    .setRequestId(requestId)
-                                                                                    .build();
+        return response.getRequestId();
+    }
+
+    @Override
+    public AsyncOperationStatus getAsyncRequestStatus(int nodeId, int requestId) {
+        VAdminProto.AsyncOperationStatusRequest asyncRequest = VAdminProto.AsyncOperationStatusRequest.newBuilder()
+                                                                                                      .setRequestId(requestId)
+                                                                                                      .build();
         VAdminProto.VoldemortAdminRequest adminRequest = VAdminProto.VoldemortAdminRequest.newBuilder()
-                                                                                          .setType(VAdminProto.AdminRequestType.ASYNC_STATUS)
-                                                                                          .setAsyncStatus(asyncRequest)
+                                                                                          .setType(VAdminProto.AdminRequestType.ASYNC_OPERATION_STATUS)
+                                                                                          .setAsyncOperationStatus(asyncRequest)
                                                                                           .build();
-        VAdminProto.AsyncStatusResponse.Builder response = sendAndReceive(nodeId,
-                                                                          adminRequest,
-                                                                          VAdminProto.AsyncStatusResponse.newBuilder());
+        VAdminProto.AsyncOperationStatusResponse.Builder response = sendAndReceive(nodeId,
+                                                                                   adminRequest,
+                                                                                   VAdminProto.AsyncOperationStatusResponse.newBuilder());
 
         if(response.hasError())
             throwException(response.getError());
 
-        return new Pair<String, Boolean>(response.getStatus(), response.getIsComplete());
-=======
-                .setInitiateFetchAndUpdate(initiateFetchAndUpdateRequest)
-                .setType(VAdminProto.AdminRequestType.INITIATE_FETCH_AND_UPDATE)
-                .build();
-        VAdminProto.AsyncOperationStatusResponse.Builder response = sendAndReceive(stealerNodeId, adminRequest,
-                VAdminProto.AsyncOperationStatusResponse.newBuilder());
-
-        if (response.hasError()) {
-            throwException(response.getError());
-        }
-
-        return response.getRequestId();
-    }
-
-    @Override
-    public AsyncOperationStatus getAsyncRequestStatus(int nodeId, int requestId) {
-        VAdminProto.AsyncOperationStatusRequest asyncRequest = VAdminProto.AsyncOperationStatusRequest.newBuilder()
-                .setRequestId(requestId)
-                .build();
-        VAdminProto.VoldemortAdminRequest adminRequest = VAdminProto.VoldemortAdminRequest.newBuilder()
-                .setType(VAdminProto.AdminRequestType.ASYNC_OPERATION_STATUS)
-                .setAsyncOperationStatus(asyncRequest)
-                .build();
-        VAdminProto.AsyncOperationStatusResponse.Builder response = sendAndReceive(nodeId, adminRequest,
-                VAdminProto.AsyncOperationStatusResponse.newBuilder());
-
-        if (response.hasError())
-            throwException(response.getError());
-
-        AsyncOperationStatus status = new AsyncOperationStatus(response.getRequestId(), response.getDescription());
+        AsyncOperationStatus status = new AsyncOperationStatus(response.getRequestId(),
+                                                               response.getDescription());
         status.setStatus(response.getStatus());
         status.setComplete(response.getComplete());
 
         return status;
->>>>>>> 1f412ce8
     }
 
     private VAdminProto.VoldemortFilter encodeFilter(VoldemortFilter filter) throws IOException {
@@ -553,4 +505,9 @@
             logger.warn("Failed to close socket");
         }
     }
+
+    @Override
+    public void close() {
+        this.pool.close();
+    }
 }