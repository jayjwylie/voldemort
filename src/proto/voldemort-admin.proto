--- conflicted
+++ resolved
@@ -269,7 +269,6 @@
   optional Error error = 1;
 }
 
-<<<<<<< HEAD
 message DeleteStoreRebalanceStateRequest {
   required string store_name = 1;
   required int32 node_id = 2; 
@@ -277,11 +276,11 @@
 
 message DeleteStoreRebalanceStateResponse {
   optional Error error = 1;
-=======
+}
+
 message NativeBackupRequest {
   required string store_name = 1;
   required string backup_dir = 2;
->>>>>>> fd5dbeb5
 }
 
 enum AdminRequestType {
@@ -309,12 +308,9 @@
   GET_RO_STORAGE_FORMAT = 23;
   REBALANCE_STATE_CHANGE = 24;
   REPAIR_JOB = 25;
-<<<<<<< HEAD
   INITIATE_REBALANCE_NODE_ON_DONOR = 26;
   DELETE_STORE_REBALANCE_STATE = 27;
-=======
-  NATIVE_BACKUP = 26;
->>>>>>> fd5dbeb5
+  NATIVE_BACKUP = 28;
 }
 
 message VoldemortAdminRequest {
@@ -342,12 +338,8 @@
   optional FailedFetchStoreRequest failed_fetch_store = 24;
   optional GetROStorageFormatRequest get_ro_storage_format = 25;
   optional RebalanceStateChangeRequest rebalance_state_change = 26;
-<<<<<<< HEAD
   optional RepairJobRequest repair_job = 27;  
   optional InitiateRebalanceNodeOnDonorRequest initiate_rebalance_node_on_donor = 28;
   optional DeleteStoreRebalanceStateRequest delete_store_rebalance_state = 29;
-=======
-  optional RepairJobRequest repair_job = 27;
-  optional NativeBackupRequest native_backup = 28;
->>>>>>> fd5dbeb5
+  optional NativeBackupRequest native_backup = 30;
 }